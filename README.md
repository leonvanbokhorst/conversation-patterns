--- conflicted
+++ resolved
@@ -133,16 +133,9 @@
 
 ## Installation
 
-<<<<<<< HEAD
-```bash
-# Clone the repository
-git clone https://github.com/yourusername/topic-drift-detection.git
-cd topic-drift-detection
-=======
 [![Test](https://github.com/leonvanbokhorst/conversational-patts/actions/workflows/test.yml/badge.svg)](https://github.com/leonvanbokhorst/conversational-patts/actions/workflows/test.yml)
 
 Implementation of human-like conversational patterns for Virtual Humans, focusing on turn-taking, context awareness, response variation, and repair strategies.
->>>>>>> ca5027e1
 
 # Create virtual environment
 python -m venv .venv
@@ -218,7 +211,7 @@
 ```bibtex
 @software{topic_drift_detector,
   title = {Topic Drift Detection in Conversations},
-  author = {Your Name},
+  author = {Leon van Bokhorst},
   year = {2024},
   url = {https://github.com/yourusername/topic-drift-detection}
 }
