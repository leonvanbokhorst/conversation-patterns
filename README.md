<<<<<<< HEAD
# Topic Drift Detection
=======
# Topic Drift Detection in Conversation

[![Test](https://github.com/leonvanbokhorst/conversational-patts/actions/workflows/test.yml/badge.svg)](https://github.com/leonvanbokhorst/conversational-patts/actions/workflows/test.yml)
>>>>>>> 25402011

A PyTorch-based model for detecting topic drift in conversations using an efficient attention-based architecture.

## Overview

<<<<<<< HEAD
This project implements a neural network model that detects topic drift in conversations. It uses BAAI/bge-m3 embeddings and a streamlined attention mechanism to analyze conversation flow and identify when topics change.
=======
This project implements a neural network architecture for detecting topic drift in conversational data. The model combines hierarchical pattern detection, multi-head attention, explicit transition detection, and pattern-aware self-attention to track how conversations evolve and transition between topics.
>>>>>>> 25402011

## Model Architecture

### Key Components:
1. **Input Processing**:
   - Input dimension: 1024 (BGE-M3 embeddings)
   - Hidden dimension: 512
   - Sequence length: 8 turns

2. **Attention Block**:
   - Multi-head attention (4 heads)
   - PreNorm layers with residual connections
   - Dropout rate: 0.1

3. **Feed-Forward Network**:
   - Two-layer MLP with GELU activation
   - Hidden dimension: 512 -> 2048 -> 512
   - Residual connections

4. **Output Layer**:
   - Two-layer MLP: 512 -> 256 -> 1
   - GELU activation
   - Direct sigmoid output for [0,1] range

## Installation

```bash
<<<<<<< HEAD
pip install torch transformers huggingface_hub
=======
# Create virtual environment
python -m venv .venv
source .venv/bin/activate  # On Windows: .venv\Scripts\activate

# Install dependencies
pip install -e .
>>>>>>> 25402011
```

## Usage

```python
import torch
from transformers import AutoModel, AutoTokenizer
from huggingface_hub import hf_hub_download

def load_model(repo_id: str = "leonvanbokhorst/topic-drift-detector"):
    # Set device
    device = torch.device('cuda' if torch.cuda.is_available() else 'cpu')
    
    # Download latest model weights
    model_path = hf_hub_download(
        repo_id=repo_id,
        filename="models/v20241226_112605/topic_drift_model.pt",
        force_download=True
    )
    
    # Load checkpoint
    checkpoint = torch.load(model_path, weights_only=True, map_location=device)
    
    # Create model
    model = EnhancedTopicDriftDetector(
        input_dim=1024,
        hidden_dim=checkpoint['hyperparameters']['hidden_dim']
    ).to(device)
    
    # Load state dict
    model.load_state_dict(checkpoint['model_state_dict'])
    return model, device

# Load models
device = torch.device('cuda' if torch.cuda.is_available() else 'cpu')
base_model = AutoModel.from_pretrained('BAAI/bge-m3').to(device)
tokenizer = AutoTokenizer.from_pretrained('BAAI/bge-m3')
model, _ = load_model()
model.eval()

# Example conversation
conversation = [
    "How was your weekend?",
    "It was great! Went hiking.",
    "Which trail did you take?",
    "The mountain loop trail.",
    "That's nice. By the way, did you watch the game?",
    "Yes! What an amazing match!",
    "The final score was incredible.",
    "I couldn't believe that last-minute goal."
]

# Get embeddings
with torch.no_grad():
    inputs = tokenizer(conversation, padding=True, truncation=True, return_tensors='pt')
    inputs = {k: v.to(device) for k, v in inputs.items()}
    embeddings = base_model(**inputs).last_hidden_state.mean(dim=1)  # [8, 1024]
    conversation_embeddings = embeddings.view(1, -1)
    drift_score = model(conversation_embeddings)

print(f"Topic drift score: {drift_score.item():.4f}")
# Higher scores indicate more topic drift
```

## Training Details

- Dataset: 6400 conversations (5120 train, 640 val, 640 test)
- Repository: [leonvanbokhorst/topic-drift-v2](https://huggingface.co/leonvanbokhorst/topic-drift-v2)
- Window size: 8 turns
- Batch size: 32
- Learning rate: 0.0001
- Early stopping patience: 15
- Distribution regularization weight: 0.1
- Target standard deviation: 0.2
- Base embeddings: BAAI/bge-m3

## Limitations

- Works best with English conversations
- Requires exactly 8 turns of conversation
- Each turn should be between 1-512 tokens
- Relies on BAAI/bge-m3 embeddings

## License

MIT License<|MERGE_RESOLUTION|>--- conflicted
+++ resolved
@@ -1,20 +1,12 @@
-<<<<<<< HEAD
-# Topic Drift Detection
-=======
 # Topic Drift Detection in Conversation
 
 [![Test](https://github.com/leonvanbokhorst/conversational-patts/actions/workflows/test.yml/badge.svg)](https://github.com/leonvanbokhorst/conversational-patts/actions/workflows/test.yml)
->>>>>>> 25402011
 
 A PyTorch-based model for detecting topic drift in conversations using an efficient attention-based architecture.
 
 ## Overview
 
-<<<<<<< HEAD
 This project implements a neural network model that detects topic drift in conversations. It uses BAAI/bge-m3 embeddings and a streamlined attention mechanism to analyze conversation flow and identify when topics change.
-=======
-This project implements a neural network architecture for detecting topic drift in conversational data. The model combines hierarchical pattern detection, multi-head attention, explicit transition detection, and pattern-aware self-attention to track how conversations evolve and transition between topics.
->>>>>>> 25402011
 
 ## Model Architecture
 
@@ -42,16 +34,11 @@
 ## Installation
 
 ```bash
-<<<<<<< HEAD
-pip install torch transformers huggingface_hub
-=======
-# Create virtual environment
 python -m venv .venv
 source .venv/bin/activate  # On Windows: .venv\Scripts\activate
 
 # Install dependencies
 pip install -e .
->>>>>>> 25402011
 ```
 
 ## Usage
@@ -68,7 +55,7 @@
     # Download latest model weights
     model_path = hf_hub_download(
         repo_id=repo_id,
-        filename="models/v20241226_112605/topic_drift_model.pt",
+        filename="models/v20241226_112605/topic_drift_model.pt", #latest
         force_download=True
     )
     
